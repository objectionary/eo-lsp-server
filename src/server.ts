import {
	createConnection,
	TextDocuments,
	Diagnostic,
	DiagnosticSeverity,
	ProposedFeatures,
	InitializeParams,
	DidChangeConfigurationNotification,
	TextDocumentSyncKind,
	InitializeResult,
	SemanticTokensRegistrationOptions,
	SemanticTokensRegistrationType
} from 'vscode-languageserver/node.js';

import {
	TextDocument,
} from 'vscode-languageserver-textdocument';

import { Capabilities } from './capabilities'
import { SemanticTokensProvider } from './semantics'
import { getParserErrors } from './parser';

// Create a connection for the server, using Node's IPC as a transport.
// Also include all preview / proposed LSP features.
const connection = createConnection(ProposedFeatures.all);

// Create a simple text document manager.
const documents: TextDocuments<TextDocument> = new TextDocuments(TextDocument);

let clientCapabilities = new Capabilities()
let semanticTokensProvider: SemanticTokensProvider


connection.onInitialize((params: InitializeParams) => {
	const capabilities = params.capabilities;
	clientCapabilities.initialize(capabilities)
	semanticTokensProvider = new SemanticTokensProvider(params.capabilities.textDocument!.semanticTokens!)

	const result: InitializeResult = {
		capabilities: {
			textDocumentSync: TextDocumentSyncKind.Incremental
		}
	};
	if (clientCapabilities.hasWorkspaceFolderCapability) {
		result.capabilities.workspace = {
			workspaceFolders: {
				supported: true
			}
		};
	}
	return result;
});

connection.onInitialized(() => {
	if (clientCapabilities.hasConfigurationCapability) {
		// Register for all configuration changes.
		connection.client.register(DidChangeConfigurationNotification.type, undefined);
	}
	if (clientCapabilities.hasWorkspaceFolderCapability) {
		connection.workspace.onDidChangeWorkspaceFolders(_event => {
			connection.console.log('Workspace folder change event received.');
		});
	}
	if (clientCapabilities.hasDocumentSemanticTokensCapability) {
		const registrationOptions: SemanticTokensRegistrationOptions = {
			documentSelector: null,
			legend: semanticTokensProvider.legend,
			range: false,
			full: {
				delta: true
			}
		}
		connection.client.register(SemanticTokensRegistrationType.type, registrationOptions)
	}
})

interface DefaultSettings {
	maxNumberOfProblems: number;
}

// The global settings, used when the `workspace/configuration` request is not supported by the client.
// Please note that this is not the case when using this server with the client provided in this example
// but could happen with other clients.
const defaultSettings: DefaultSettings = { maxNumberOfProblems: 1000 };
let globalSettings: DefaultSettings = defaultSettings;

// Cache the settings of all open documents
const documentSettings: Map<string, Thenable<DefaultSettings>> = new Map();

connection.onDidChangeConfiguration(change => {
	if (clientCapabilities.hasConfigurationCapability) {
		// Reset all cached document settings
		documentSettings.clear();
	} else {
		globalSettings = <DefaultSettings>(
			(change.settings.languageServerExample || defaultSettings)
		);
	}

	// Revalidate all open text documents
	documents.all().forEach(validateTextDocument);
});

<<<<<<< HEAD
function getDocumentSettings(resource: string): Thenable<ExampleSettings> {
	if (!clientCapabilities.hasConfigurationCapability) {
=======
function getDocumentSettings(resource: string): Thenable<DefaultSettings> {
	if (!hasConfigurationCapability) {
>>>>>>> e7a9bf42
		return Promise.resolve(globalSettings);
	}
	let result = documentSettings.get(resource);
	if (!result) {
		result = connection.workspace.getConfiguration({
			scopeUri: resource,
			section: 'languageServerExample'
		});
		documentSettings.set(resource, result);
	}
	return result;
}

// Only keep settings for open documents
documents.onDidClose(e => {
	documentSettings.delete(e.document.uri);
});

// The content of a text document has changed. This event is emitted
// when the text document first opened or when its content has changed.
documents.onDidChangeContent(change => {
	validateTextDocument(change.document);
});

async function validateTextDocument(textDocument: TextDocument): Promise<void> {
	// In this simple example we get the settings for every validate run.
	const settings = await getDocumentSettings(textDocument.uri);

	// The validator creates diagnostics for all uppercase words length 2 and more
	const text = textDocument.getText();

	const diagnostics: Diagnostic[] = [];

<<<<<<< HEAD
	var errors = getParserErrors(text);

	errors.forEach((error) => {
=======
	const errors = getParserErrors(text);
	
	errors.forEach((error, index) => {
		if(index >= settings.maxNumberOfProblems) {
			return;
		}
		
>>>>>>> e7a9bf42
		const diagnostic: Diagnostic = {
			severity: DiagnosticSeverity.Warning,
			range: {
				start: {line: error.line - 1, character: error.column},
				end: {line: error.line - 1, character: error.column}
			},
			message: error.msg,
			source: 'ex'
		};
		diagnostics.push(diagnostic);
	});

	console.log(getTokens(text));
	// Send the computed diagnostics to VSCode.
	connection.sendDiagnostics({ uri: textDocument.uri, diagnostics });
}

connection.onDidChangeWatchedFiles(_change => {
	// Monitored files have change in VSCode
	connection.console.log('We received an file change event');
});

connection.languages.semanticTokens.on(params => {
	const document = documents.get(params.textDocument.uri)
	if (!document) {
		return { data: [] }
	}
	return semanticTokensProvider.provideSemanticTokens(document)
})

connection.languages.semanticTokens.onDelta(params => {
	const document = documents.get(params.textDocument.uri)
	if (!document) {
		return { data: [] }
	}
	return semanticTokensProvider.provideDeltas(document, params.textDocument.uri)
})

// Make the text document manager listen on the connection
// for open, change and close text document events
documents.listen(connection);

// Listen on the connection
connection.listen();<|MERGE_RESOLUTION|>--- conflicted
+++ resolved
@@ -101,13 +101,8 @@
 	documents.all().forEach(validateTextDocument);
 });
 
-<<<<<<< HEAD
 function getDocumentSettings(resource: string): Thenable<ExampleSettings> {
 	if (!clientCapabilities.hasConfigurationCapability) {
-=======
-function getDocumentSettings(resource: string): Thenable<DefaultSettings> {
-	if (!hasConfigurationCapability) {
->>>>>>> e7a9bf42
 		return Promise.resolve(globalSettings);
 	}
 	let result = documentSettings.get(resource);
@@ -141,11 +136,6 @@
 
 	const diagnostics: Diagnostic[] = [];
 
-<<<<<<< HEAD
-	var errors = getParserErrors(text);
-
-	errors.forEach((error) => {
-=======
 	const errors = getParserErrors(text);
 	
 	errors.forEach((error, index) => {
@@ -153,7 +143,6 @@
 			return;
 		}
 		
->>>>>>> e7a9bf42
 		const diagnostic: Diagnostic = {
 			severity: DiagnosticSeverity.Warning,
 			range: {
