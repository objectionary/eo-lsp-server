--- conflicted
+++ resolved
@@ -137,17 +137,12 @@
 	const diagnostics: Diagnostic[] = [];
 
 	const errors = getParserErrors(text);
-<<<<<<< HEAD
-
-	errors.forEach((error) => {
-=======
 	
 	errors.forEach((error, index) => {
 		if(index >= settings.maxNumberOfProblems) {
 			return;
 		}
 		
->>>>>>> 8be16b60
 		const diagnostic: Diagnostic = {
 			severity: DiagnosticSeverity.Warning,
 			range: {
